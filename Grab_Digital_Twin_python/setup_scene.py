import numpy as np
from omni.isaac.core.objects import DynamicCuboid   
from omni.isaac.core.objects import DynamicCylinder
from omni.isaac.core.objects.ground_plane import GroundPlane
from isaacsim.robot.surface_gripper import SurfaceGripper
import omni.usd
from omni.isaac.core.utils.prims import create_prim
from omni.isaac.core.utils.stage import get_current_stage
from pxr import UsdGeom, UsdPhysics, Sdf, Gf
import omni.graph.core as og
from pxr import Usd, UsdGeom
from .camera import setup_camera
import asyncio
import omni.kit.app
import numpy as np

from .global_variables import (
    JOINTS_PATH,
    AXIS1_JOINT_PATH,
    AXIS2_JOINT_PATH,
    AXIS2_PATH,
    AXIS3_JOINT_PATH,
    AXIS4_JOINT_PATH,
    FIXED_JOINT_BASE_GROUND,
    PRISMATIC_JOINT_FORCE_SENSOR,
    FORCE_SENSOR_PATH,
    GRIPPER_ACTION_GRAPH_PATH,
    GRIPPER_OFFSET_PATH,
    GRIPPER_PATH,
    GROUND_PLANE_PATH,
    PHYSICS_SCENE_PATH,
    ROBOT_BASE_CUBE_PATH,
    ROBOT_BASE_GROUP_PATH,
    ROBOT_PATH,
    SNAKE_BASE_PATH,
    SNAKE_PATH,
    TOWER_CUBOID_PATH,
    TOWER_PATH,
)


def create_ground_plane(path):
    GroundPlane(prim_path=path, size=10, color=np.array([0.5, 0.5, 0.5]))


def create_xform(path, translate=(0, 0, 0), rotation=(0, 0, 0), scale=(1, 1, 1)):
    stage = omni.usd.get_context().get_stage()
    xform = UsdGeom.Xform.Define(stage, path)

    xform.AddTranslateOp().Set(Gf.Vec3d(*translate))
    xform.AddRotateXYZOp().Set(Gf.Vec3f(*rotation))
    xform.AddScaleOp().Set(Gf.Vec3f(*scale))


def enable_linear_drive(
    joint_prim_path, stiffness=10.0, damping=5.0, max_force=30.0, target_position=0.0
):
    stage = get_current_stage()
    joint_prim = stage.GetPrimAtPath(joint_prim_path)

    if not joint_prim.IsValid():
        print(f"Joint prim at path {joint_prim_path} is not valid.")
        return

    if joint_prim.GetTypeName() != "PhysicsPrismaticJoint":
        print(f"Joint at path {joint_prim_path} is not a PhysicsPrismaticJoint.")
        return

    UsdPhysics.DriveAPI.Apply(joint_prim, "linear")

    drive_api = UsdPhysics.DriveAPI.Get(joint_prim, "linear")
    drive_api.GetStiffnessAttr().Set(stiffness)
    drive_api.GetDampingAttr().Set(damping)
    drive_api.GetMaxForceAttr().Set(max_force)
    drive_api.GetTargetPositionAttr().Set(target_position)


def enable_angular_drive(
    joint_prim_path,
    stiffness=10.0,
    damping=5.0,
    max_force=30.0,
    target_position=0.0,
):
    stage = get_current_stage()
    joint_prim = stage.GetPrimAtPath(joint_prim_path)

    if not joint_prim.IsValid():
        print(f"Joint prim at path {joint_prim_path} is not valid.")
        return

    if joint_prim.GetTypeName() != "PhysicsRevoluteJoint":
        print(f"Joint at path {joint_prim_path} is not a PhysicsRevoluteJoint.")
        return

    UsdPhysics.DriveAPI.Apply(joint_prim, "angular")

    drive_api = UsdPhysics.DriveAPI.Get(joint_prim, "angular")
    drive_api.GetStiffnessAttr().Set(stiffness)
    drive_api.GetDampingAttr().Set(damping)
    drive_api.GetMaxForceAttr().Set(max_force)

    drive_api.GetTargetPositionAttr().Set(target_position)


def set_prismatic_joint_limits(joint_prim_path, lower_limit=None, upper_limit=None):
    stage = get_current_stage()
    joint_prim = stage.GetPrimAtPath(joint_prim_path)

    if not joint_prim.IsValid():
        print(f"Joint prim at path {joint_prim_path} is not valid.")
        return

    if joint_prim.GetTypeName() != "PhysicsPrismaticJoint":
        print(f"Joint at path {joint_prim_path} is not a PhysicsPrismaticJoint.")
        return

    if lower_limit is not None:
        joint_prim.GetAttribute("physics:lowerLimit").Set(lower_limit)
    if upper_limit is not None:
        joint_prim.GetAttribute("physics:upperLimit").Set(upper_limit)


def create_joint(
    joint_prim_path,
    object1_path,
    object2_path,
    joint_type,
    hinge_axis,
):
    stage = get_current_stage()

    if hinge_axis != None:
        create_prim(
            prim_path=joint_prim_path,
            prim_type=joint_type,
            attributes={"physics:axis": hinge_axis},
        )
    else:
        create_prim(
            prim_path=joint_prim_path,
            prim_type=joint_type,
        )

    joint_prim = stage.GetPrimAtPath(joint_prim_path)

    joint_prim.GetRelationship("physics:body0").SetTargets([Sdf.Path(object1_path)])
    joint_prim.GetRelationship("physics:body1").SetTargets([Sdf.Path(object2_path)])


def create_base_robot_model(
    position1=(0, 0, 0),
    scale1=(1, 1, 1),
    color1=(0, 0, 0),
    position2=(0, 0, 0),
    scale2=(1, 1, 1),
    color2=(0, 0, 0),
    position3=(0, 0, 0),
    scale3=(1, 1, 1),
    color3=(0, 0, 0),
    position4=(0, 0, 0),
    scale4=(1, 1, 1),
    color4=(0, 0, 0),
    position5=(0, 0, 0),
    scale5=(1, 1, 1),
    color5=(0, 0, 0),
    position6=(0, 0, 0),
    scale6=(1, 1, 1),
    color6=(0, 0, 0),
):
    gripper = DynamicCuboid(
        prim_path=GRIPPER_PATH,
        position=np.array(position1),
        scale=np.array(scale1),
        color=np.array(color1),
    )

    tower = DynamicCuboid(
        prim_path=TOWER_CUBOID_PATH,
        position=np.array(position2),
        scale=np.array(scale2),
        color=np.array(color2),
    )

    snake = DynamicCuboid(
        prim_path=SNAKE_PATH,
        position=np.array(position3),
        scale=np.array(scale3),
        color=np.array(color3),
    )

    base = DynamicCuboid(
        prim_path=ROBOT_BASE_CUBE_PATH,
        position=np.array(position4),
        scale=np.array(scale4),
        color=np.array(color4),
    )

    snake_base = DynamicCuboid(
        prim_path=SNAKE_BASE_PATH,
        position=np.array(position5),
        scale=np.array(scale5),
        color=np.array(color5),
    )

    force_sensor = DynamicCuboid(
        prim_path=FORCE_SENSOR_PATH,
        position=np.array(position6),
        scale=np.array(scale6),
        color=np.array(color6),
    )

    # Make snake_base have no collision and no volume
    stage = get_current_stage()
    collisionAPI = UsdPhysics.CollisionAPI.Get(stage, SNAKE_BASE_PATH)
    collisionAPI.GetCollisionEnabledAttr().Set(False)

    stage = get_current_stage()
    snake_base_prim = stage.GetPrimAtPath(SNAKE_BASE_PATH)

    snake_base_prim.CreateAttribute("primvars:isVolume", Sdf.ValueTypeNames.Bool).Set(
        True
    )

<<<<<<< HEAD
    create_force_sensor(FORCE_SENSOR_PATH, sensor_offset=(0.0, 2.25, 2.39))

    setup_camera(
        prim_path="/World/Robot/Tower/Axis2/gripper/cameraSensor",
        position=[1, 2, 1],
        orientation=[100, 0, 1],
        resolution=(1920, 1080),
    )

    # Joints
=======
def create_joints():
    # Axis 4 joint
>>>>>>> dbeb9312
    create_joint(
        AXIS4_JOINT_PATH,
        FORCE_SENSOR_PATH,
        GRIPPER_PATH,
        "PhysicsRevoluteJoint",
        "Z",
    )
    enable_angular_drive(AXIS4_JOINT_PATH)

    # Axis 3 joint
    create_joint(
        AXIS3_JOINT_PATH,
        SNAKE_PATH,
        SNAKE_BASE_PATH,
        "PhysicsPrismaticJoint",
        "Y",
    )
    set_prismatic_joint_limits(AXIS3_JOINT_PATH, -1.0, 1.5)
    enable_linear_drive(
        AXIS3_JOINT_PATH,
        stiffness=100,
        damping=100,
        max_force=100,
        target_position=0.0
    )

    # Axis 1 joint
    create_joint(
        AXIS1_JOINT_PATH,
        TOWER_CUBOID_PATH,
        ROBOT_BASE_CUBE_PATH,
        "PhysicsRevoluteJoint",
        "Z",
    )
    enable_angular_drive(AXIS1_JOINT_PATH)

    # Base and groundplane joint
    create_joint(
        FIXED_JOINT_BASE_GROUND,
        GROUND_PLANE_PATH,
        ROBOT_BASE_CUBE_PATH,
        "PhysicsFixedJoint",
        None,
    )

    # Axis 2 joint
    create_joint(
        AXIS2_JOINT_PATH,
        TOWER_CUBOID_PATH,
        SNAKE_BASE_PATH,
        "PhysicsPrismaticJoint",
        "Z",
    )
    set_prismatic_joint_limits(AXIS2_JOINT_PATH, -1.5, 0.8)
    enable_linear_drive(
        AXIS2_JOINT_PATH,
        stiffness=1000,
        damping=100,
        max_force=100,
        target_position=0.0,
    )

    # Force sensor joint
    create_joint(
        PRISMATIC_JOINT_FORCE_SENSOR,
        FORCE_SENSOR_PATH,
        SNAKE_PATH,
        "PhysicsPrismaticJoint",
        "Z",
    )
    enable_linear_drive(
        PRISMATIC_JOINT_FORCE_SENSOR, stiffness=10000, damping=10000, max_force=100, target_position=0.0
    )


def apply_articulation_root(path):
    stage = get_current_stage()
    robot_prim = stage.GetPrimAtPath(path)

    if robot_prim and robot_prim.IsValid():
        UsdPhysics.ArticulationRootAPI.Apply(robot_prim)
    else:
        print(f"Could not find prim at {path}")

def create_force_sensor(sensor_prim_path, sensor_offset=(0.0, 0.0, 0.0)):
    force_sensor = DynamicCuboid(
        prim_path=sensor_prim_path,
        position=np.array(sensor_offset),
        scale=np.array([0.2, 0.2, 0.05]),
        color=np.array([1.0, 0.0, 0.0]),
    )

    create_joint(
        PRISMATIC_JOINT_FORCE_SENSOR,
        FORCE_SENSOR_PATH,
        SNAKE_PATH,
        "PhysicsPrismaticJoint",
        "Z",
    )
    #set_prismatic_joUsdPhysics.ArticulationRootAPI.Apply(robot_root)int_limits(PRISMATIC_JOINT_FORCE_SENSOR, -1.0, 1.5)
    enable_linear_drive(
        PRISMATIC_JOINT_FORCE_SENSOR, stiffness=10000, damping=10000, max_force=100, target_position=0.0
    )


def create_surface_gripper(graph_path, grip_position_path, parent_rigidBody_path):
    keys = og.Controller.Keys
    (graph_handle, list_of_nodes, _, _) = og.Controller.edit(
        {"graph_path": graph_path, "evaluator_name": "execution"},
        {
            keys.CREATE_NODES: [
                ("surface_gripper", "isaacsim.robot.surface_gripper.SurfaceGripper"),
                ("close", "omni.graph.action.OnImpulseEvent"),
                ("impulse_monitor", "omni.graph.action.OnImpulseEvent"),
                ("open", "omni.graph.action.OnImpulseEvent"),
            ],
            keys.SET_VALUES: [
                ("surface_gripper.inputs:GripPosition", grip_position_path),
                ("surface_gripper.inputs:ParentRigidBody", parent_rigidBody_path),
            ],
            keys.CONNECT: [
                ("impulse_monitor.outputs:execOut", "surface_gripper.inputs:onStep"),
                ("open.outputs:execOut", "surface_gripper.inputs:Open"),  # open
                ("close.outputs:execOut", "surface_gripper.inputs:Close"),  # close
            ],
        },
    )


def setup_scene():
    stage = get_current_stage()
    UsdPhysics.Scene.Define(stage, PHYSICS_SCENE_PATH)

    create_ground_plane(GROUND_PLANE_PATH)

    create_xform(
        ROBOT_PATH,
        translate=(0, 0, 0),
        rotation=(0, 0, 0),
        scale=(1, 1, 1))
    
    create_xform(
        TOWER_PATH,
        translate=(0, 0, 0),
        rotation=(0, 0, 0),
        scale=(1, 1, 1))
    
    create_xform(
        AXIS2_PATH,
        translate=(0, 0, 0),
        rotation=(0, 0, 0),
        scale=(1, 1, 1),
    )

    create_xform(
        ROBOT_BASE_GROUP_PATH,
        translate=(0, 0, 0),
        rotation=(0, 0, 0),
        scale=(1, 1, 1),
    )

    create_base_robot_model(
        position1=(0.0, 2.25, 2.3),
        scale1=(0.6, 0.3, 0.1),
        color1=(0.2, 0.5, 0.7),
        position2=(0.0, 0, 2),
        scale2=(0.8, 0.5, 3),
        color2=(0.7, 0.3, 0.5),
        position3=(0.0, 2.2, 2.5),
        scale3=(0.15, 0.4, 0.15),
        color3=(0.2, 0.5, 0.3),
        position4=(0, 0, 0.25),
        scale4=(2, 6, 0.5),
        color4=(0.6, 0.2, 0.2),
        position5=(0, 0, 2.5),
        scale5=(0.5, 7, 0.3),
        color5=(0.1, 0.2, 0.2),
        position6=(0.0, 2.25, 2.39),
        scale6=(0.2, 0.2, 0.05),
        color6=(1.0, 0.0, 0.0),
    )

    create_joints()

    create_surface_gripper(
        GRIPPER_ACTION_GRAPH_PATH,
        GRIPPER_OFFSET_PATH,
        GRIPPER_PATH,
    )

    apply_articulation_root(ROBOT_PATH)

    create_xform(
        GRIPPER_OFFSET_PATH,
        translate=(0, 0, -0.500997),
        rotation=(0, 0, 0),
<<<<<<< HEAD
    scale=(1, 1, 1) 
)

=======
        scale=(1, 1, 1),
    )
>>>>>>> dbeb9312
<|MERGE_RESOLUTION|>--- conflicted
+++ resolved
@@ -222,21 +222,8 @@
         True
     )
 
-<<<<<<< HEAD
-    create_force_sensor(FORCE_SENSOR_PATH, sensor_offset=(0.0, 2.25, 2.39))
-
-    setup_camera(
-        prim_path="/World/Robot/Tower/Axis2/gripper/cameraSensor",
-        position=[1, 2, 1],
-        orientation=[100, 0, 1],
-        resolution=(1920, 1080),
-    )
-
-    # Joints
-=======
 def create_joints():
     # Axis 4 joint
->>>>>>> dbeb9312
     create_joint(
         AXIS4_JOINT_PATH,
         FORCE_SENSOR_PATH,
@@ -433,11 +420,5 @@
         GRIPPER_OFFSET_PATH,
         translate=(0, 0, -0.500997),
         rotation=(0, 0, 0),
-<<<<<<< HEAD
-    scale=(1, 1, 1) 
-)
-
-=======
         scale=(1, 1, 1),
-    )
->>>>>>> dbeb9312
+    )