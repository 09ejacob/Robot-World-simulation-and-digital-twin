import numpy as np
from omni.isaac.core.objects import DynamicCuboid
from omni.isaac.core.objects import DynamicCylinder
from omni.isaac.core.objects.ground_plane import GroundPlane
from isaacsim.robot.surface_gripper import SurfaceGripper
import omni.usd
from omni.isaac.core.utils.prims import create_prim
from omni.isaac.core.utils.stage import get_current_stage
from pxr import UsdGeom, UsdPhysics, Sdf, Gf
import omni.graph.core as og
from pxr import Usd, UsdGeom
from .camera import setup_camera
import asyncio
import omni.kit.app
import numpy as np

from .global_variables import (
    JOINTS_PATH,
    AXIS1_JOINT_PATH,
    AXIS2_JOINT_PATH,
    AXIS2_PATH,
    AXIS3_JOINT_PATH,
    AXIS4_JOINT_PATH,
    FIXED_JOINT_BASE_GROUND,
    PRISMATIC_JOINT_FORCE_SENSOR,
    ROBOT_BASE_JOINT_PATH,
    AXIS2_TOWER_JOINT_PATH,
    PALLET_BASE_JOINT_PATH,
    CABINET_BASE_JOINT_PATH,
    FORCE_SENSOR_PATH,
    GRIPPER_ACTION_GRAPH_PATH,
    GRIPPER_OFFSET_PATH,
    GRIPPER_PATH,
    GROUND_PLANE_PATH,
    PHYSICS_SCENE_PATH,
    ROBOT_BASE_CUBE_PATH,
    ROBOT_BASE_GROUP_PATH,
    ROBOT_PATH,
    SNAKE_BASE_PATH,
    SNAKE_PATH,
    AXIS2_BASE_PATH,
    TOWER_PATH,
    ROBOT_BASE_PATH,
    AXIS2_TOWER_PATH,
    PALLET_BASE_PATH,
    CABINET_PATH,
    CAMERA_SENSOR_PATH,
)


def create_ground_plane(path):
    GroundPlane(prim_path=path, size=10, color=np.array([0.5, 0.5, 0.5]))


def create_xform(path, translate=(0, 0, 0), rotation=(0, 0, 0), scale=(1, 1, 1)):
    stage = omni.usd.get_context().get_stage()
    xform = UsdGeom.Xform.Define(stage, path)

    xform.AddTranslateOp().Set(Gf.Vec3d(*translate))
    xform.AddRotateXYZOp().Set(Gf.Vec3f(*rotation))
    xform.AddScaleOp().Set(Gf.Vec3f(*scale))


def enable_linear_drive(
    joint_prim_path, stiffness=10.0, damping=5.0, max_force=30.0, target_position=0.0
):
    stage = get_current_stage()
    joint_prim = stage.GetPrimAtPath(joint_prim_path)

    if not joint_prim.IsValid():
        print(f"Joint prim at path {joint_prim_path} is not valid.")
        return

    if joint_prim.GetTypeName() != "PhysicsPrismaticJoint":
        print(f"Joint at path {joint_prim_path} is not a PhysicsPrismaticJoint.")
        return

    UsdPhysics.DriveAPI.Apply(joint_prim, "linear")

    drive_api = UsdPhysics.DriveAPI.Get(joint_prim, "linear")
    drive_api.GetStiffnessAttr().Set(stiffness)
    drive_api.GetDampingAttr().Set(damping)
    drive_api.GetMaxForceAttr().Set(max_force)
    drive_api.GetTargetPositionAttr().Set(target_position)


def enable_angular_drive(
    joint_prim_path,
    stiffness=10.0,
    damping=5.0,
    max_force=30.0,
    target_position=0.0,
):
    stage = get_current_stage()
    joint_prim = stage.GetPrimAtPath(joint_prim_path)

    if not joint_prim.IsValid():
        print(f"Joint prim at path {joint_prim_path} is not valid.")
        return

    if joint_prim.GetTypeName() != "PhysicsRevoluteJoint":
        print(f"Joint at path {joint_prim_path} is not a PhysicsRevoluteJoint.")
        return

    UsdPhysics.DriveAPI.Apply(joint_prim, "angular")

    drive_api = UsdPhysics.DriveAPI.Get(joint_prim, "angular")
    drive_api.GetStiffnessAttr().Set(stiffness)
    drive_api.GetDampingAttr().Set(damping)
    drive_api.GetMaxForceAttr().Set(max_force)

    drive_api.GetTargetPositionAttr().Set(target_position)


def set_prismatic_joint_limits(joint_prim_path, lower_limit=None, upper_limit=None):
    stage = get_current_stage()
    joint_prim = stage.GetPrimAtPath(joint_prim_path)

    if not joint_prim.IsValid():
        print(f"Joint prim at path {joint_prim_path} is not valid.")
        return

    if joint_prim.GetTypeName() != "PhysicsPrismaticJoint":
        print(f"Joint at path {joint_prim_path} is not a PhysicsPrismaticJoint.")
        return

    if lower_limit is not None:
        joint_prim.GetAttribute("physics:lowerLimit").Set(lower_limit)
    if upper_limit is not None:
        joint_prim.GetAttribute("physics:upperLimit").Set(upper_limit)


def create_joint(
    joint_prim_path,
    object1_path,
    object2_path,
    joint_type,
    hinge_axis,
):
    stage = get_current_stage()

    if hinge_axis != None:
        create_prim(
            prim_path=joint_prim_path,
            prim_type=joint_type,
            attributes={"physics:axis": hinge_axis},
        )
    else:
        create_prim(
            prim_path=joint_prim_path,
            prim_type=joint_type,
        )

    joint_prim = stage.GetPrimAtPath(joint_prim_path)

    joint_prim.GetRelationship("physics:body0").SetTargets([Sdf.Path(object1_path)])
    joint_prim.GetRelationship("physics:body1").SetTargets([Sdf.Path(object2_path)])


def create_base_robot_model(
    position1=(0, 0, 0),
    scale1=(1, 1, 1),
    color1=(0, 0, 0),
    position2=(0, 0, 0),
    scale2=(1, 1, 1),
    color2=(0, 0, 0),
    position3=(0, 0, 0),
    scale3=(1, 1, 1),
    color3=(0, 0, 0),
    position4=(0, 0, 0),
    scale4=(1, 1, 1),
    color4=(0, 0, 0),
    position5=(0, 0, 0),
    scale5=(1, 1, 1),
    color5=(0, 0, 0),
    position6=(0, 0, 0),
    scale6=(1, 1, 1),
    color6=(0, 0, 0),
    position7=(0, 0, 0),
    scale7=(1, 1, 1),
    color7=(0, 0, 0),
    position8=(0, 0, 0),
    scale8=(1, 1, 1),
    color8=(0, 0, 0),
    position9=(0, 0, 0),
    scale9=(1, 1, 1),
    color9=(0, 0, 0),
    position10=(0, 0, 0),
    scale10=(1, 1, 1),
    color10=(0, 0, 0),
):
    gripper = DynamicCuboid(
        prim_path=GRIPPER_PATH,
        position=np.array(position1),
        scale=np.array(scale1),
        color=np.array(color1),
    )

    axis2_base = DynamicCuboid(
        prim_path=AXIS2_BASE_PATH,
        position=np.array(position2),
        scale=np.array(scale2),
        color=np.array(color2),
    )

    snake = DynamicCuboid(
        prim_path=SNAKE_PATH,
        position=np.array(position3),
        scale=np.array(scale3),
        color=np.array(color3),
    )

    base = DynamicCuboid(
        prim_path=ROBOT_BASE_CUBE_PATH,
        position=np.array(position4),
        scale=np.array(scale4),
        color=np.array(color4),
    )

    snake_base = DynamicCuboid(
        prim_path=SNAKE_BASE_PATH,
        position=np.array(position5),
        scale=np.array(scale5),
        color=np.array(color5),
    )

    force_sensor = DynamicCuboid(
        prim_path=FORCE_SENSOR_PATH,
        position=np.array(position6),
        scale=np.array(scale6),
        color=np.array(color6),
    )

    robot_base = DynamicCylinder(
        prim_path=ROBOT_BASE_PATH,
        position=np.array(position7),
        scale=np.array(scale7),
        color=np.array(color7),
    )

    axis2_tower = DynamicCuboid(
        prim_path=AXIS2_TOWER_PATH,
        position=np.array(position8),
        scale=np.array(scale8),
        color=np.array(color8),
    )

    pallet_base = DynamicCuboid(
        prim_path=PALLET_BASE_PATH,
        position=np.array(position9),
        scale=np.array(scale9),
        color=np.array(color9),
    )

    cabinet = DynamicCuboid(
        prim_path=CABINET_PATH,
        position=np.array(position10),
        scale=np.array(scale10),
        color=np.array(color10),
    )

    # Make snake_base have no collision and no volume
    stage = get_current_stage()
    collisionAPI = UsdPhysics.CollisionAPI.Get(stage, SNAKE_BASE_PATH)
    collisionAPI.GetCollisionEnabledAttr().Set(False)

    stage = get_current_stage()
    snake_base_prim = stage.GetPrimAtPath(SNAKE_BASE_PATH)

    snake_base_prim.CreateAttribute("primvars:isVolume", Sdf.ValueTypeNames.Bool).Set(
        True
    )

<<<<<<< HEAD
    setup_camera(
    prim_path=CAMERA_SENSOR_PATH,
    position=[0,0.44,3],
    euler_orientation=[0, 70, 0],
    resolution=(1920, 1080),
    )
=======
    # setup_camera(
    #     prim_path=CAMERA_SENSOR_PATH,
    #     position=[0, 0.44, 3],
    #     orientation=[0.81, 0.57, 0, 0],
    #     resolution=(1920, 1080),
    # )
>>>>>>> ee357584

    # Axis2_base no volume and collision
    collisionAPI = UsdPhysics.CollisionAPI.Get(stage, AXIS2_BASE_PATH)
    collisionAPI.GetCollisionEnabledAttr().Set(False)

    stage = get_current_stage()
    axis2_base = stage.GetPrimAtPath(AXIS2_BASE_PATH)

    axis2_base.CreateAttribute("primvars:isVolume", Sdf.ValueTypeNames.Bool).Set(True)


def create_joints():
    # Axis 4 joint
    create_joint(
        AXIS4_JOINT_PATH,
        FORCE_SENSOR_PATH,
        GRIPPER_PATH,
        "PhysicsRevoluteJoint",
        "Z",
    )
    enable_angular_drive(AXIS4_JOINT_PATH)

    # Axis 3 joint
    create_joint(
        AXIS3_JOINT_PATH,
        SNAKE_PATH,
        SNAKE_BASE_PATH,
        "PhysicsPrismaticJoint",
        "Y",
    )
    set_prismatic_joint_limits(AXIS3_JOINT_PATH, -2.0, 0)
    enable_linear_drive(
        AXIS3_JOINT_PATH, stiffness=100, damping=100, max_force=100, target_position=0.0
    )

    # Axis 1 joint
    create_joint(
        AXIS1_JOINT_PATH,
        AXIS2_BASE_PATH,
        ROBOT_BASE_CUBE_PATH,
        "PhysicsRevoluteJoint",
        "Z",
    )
    enable_angular_drive(AXIS1_JOINT_PATH)

    # Base and groundplane joint
    create_joint(
        FIXED_JOINT_BASE_GROUND,
        GROUND_PLANE_PATH,
        ROBOT_BASE_CUBE_PATH,
        "PhysicsFixedJoint",
        None,
    )

    # Axis 2 joint
    create_joint(
        AXIS2_JOINT_PATH,
        AXIS2_BASE_PATH,
        SNAKE_BASE_PATH,
        "PhysicsPrismaticJoint",
        "Z",
    )
    set_prismatic_joint_limits(AXIS2_JOINT_PATH, 0, 1.6)
    enable_linear_drive(
        AXIS2_JOINT_PATH,
        stiffness=1000,
        damping=500,
        max_force=100,
        target_position=0.0,
    )

    # Force sensor joint
    create_joint(
        PRISMATIC_JOINT_FORCE_SENSOR,
        FORCE_SENSOR_PATH,
        SNAKE_PATH,
        "PhysicsPrismaticJoint",
        "Z",
    )
    enable_linear_drive(
        PRISMATIC_JOINT_FORCE_SENSOR,
        stiffness=10000,
        damping=10000,
        max_force=100,
        target_position=0.0,
    )

    # Robot base joint
    create_joint(
        ROBOT_BASE_JOINT_PATH,
        SNAKE_BASE_PATH,
        ROBOT_BASE_PATH,
        "PhysicsRevoluteJoint",
        "Z",
    )

    # Axis2 tower joint
    create_joint(
        AXIS2_TOWER_JOINT_PATH,
        AXIS2_TOWER_PATH,
        ROBOT_BASE_CUBE_PATH,
        "PhysicsFixedJoint",
        None,
    )

    # Pallet base joint
    create_joint(
        PALLET_BASE_JOINT_PATH,
        PALLET_BASE_PATH,
        ROBOT_BASE_CUBE_PATH,
        "PhysicsFixedJoint",
        None,
    )

    create_joint(
        CABINET_BASE_JOINT_PATH,
        CABINET_PATH,
        ROBOT_BASE_CUBE_PATH,
        "PhysicsFixedJoint",
        None,
    )


def apply_articulation_root(path):
    stage = get_current_stage()
    robot_prim = stage.GetPrimAtPath(path)

    if robot_prim and robot_prim.IsValid():
        UsdPhysics.ArticulationRootAPI.Apply(robot_prim)
    else:
        print(f"Could not find prim at {path}")

def create_surface_gripper(graph_path, grip_position_path, parent_rigidBody_path):
    keys = og.Controller.Keys
    (graph_handle, list_of_nodes, _, _) = og.Controller.edit(
        {"graph_path": graph_path, "evaluator_name": "execution"},
        {
            keys.CREATE_NODES: [
                ("surface_gripper", "isaacsim.robot.surface_gripper.SurfaceGripper"),
                ("close", "omni.graph.action.OnImpulseEvent"),
                ("impulse_monitor", "omni.graph.action.OnImpulseEvent"),
                ("open", "omni.graph.action.OnImpulseEvent"),
            ],
            keys.SET_VALUES: [
                ("surface_gripper.inputs:GripPosition", grip_position_path),
                ("surface_gripper.inputs:ParentRigidBody", parent_rigidBody_path),
            ],
            keys.CONNECT: [
                ("impulse_monitor.outputs:execOut", "surface_gripper.inputs:onStep"),
                ("open.outputs:execOut", "surface_gripper.inputs:Open"),  # open
                ("close.outputs:execOut", "surface_gripper.inputs:Close"),  # close
            ],
        },
    )


# Values
gripper_pos = (0.0, 0.05, 0.25)
gripper_scale = (0.25, 0.15, 0.05)
gripper_color = (0.05, 0.05, 0.05)

axis2_base_pos = (0.0, 0, 1.2)
axis2_base_scale = (0.3, 0.3, 2)
axis2_base_color = (0.05, 0.05, 0.05)

snake_pos = (0.0, 0.0, 0.37)
snake_scale = (0.13, 0.3, 0.13)
snake_color = (0.05, 0.05, 0.05)

base_pos = (0, 0, 0.1)
base_scale = (0.6, 1.1, 0.2)
base_color = (0.05, 0.05, 0.05)

snake_base_pos = (0, 0, 1)
snake_base_scale = (0.5, 4.0, 0.3)
snake_base_color = (0.05, 0.05, 0.05)

force_sensor_pos = (0.0, 0.05, 0.29)
force_sensor_scale = (0.1, 0.1, 0.02)
force_sensor_color = (0.2, 0.2, 0.2)

robot_base_pos = (0.0, 0.0, 0.5)
robot_base_scale = (0.35, 0.35, 0.1)
robot_base_color = (0.05, 0.05, 0.05)

axis2_tower_pos = (0, -0.45, 1.2)
axis2_tower_scale = (0.2, 0.2, 2)
axis2_tower_color = (0.05, 0.05, 0.05)

pallet_base_pos = (0.0, 1.25, 0.25)
pallet_base_scale = (1, 1.4, 0.5)
pallet_base_color = (0.05, 0.05, 0.05)

cabinet_pos = (0.0, -0.8, 0.7)
cabinet_scale = (1, 0.5, 1.4)
cabinet_color = (0.05, 0.05, 0.05)


def setup_scene():
    stage = get_current_stage()
    UsdPhysics.Scene.Define(stage, PHYSICS_SCENE_PATH)

    create_ground_plane(GROUND_PLANE_PATH)

    create_xform(ROBOT_PATH, translate=(0, 0, 0), rotation=(0, 0, 0), scale=(1, 1, 1))

    create_xform(TOWER_PATH, translate=(0, 0, 0), rotation=(0, 0, 0), scale=(1, 1, 1))

    create_xform(
        AXIS2_PATH,
        translate=(0, 0, 0),
        rotation=(0, 0, 0),
        scale=(1, 1, 1),
    )

    create_xform(
        ROBOT_BASE_GROUP_PATH,
        translate=(0, 0, 0),
        rotation=(0, 0, 0),
        scale=(1, 1, 1),
    )

    create_base_robot_model(
        gripper_pos,
        gripper_scale,
        gripper_color,
        axis2_base_pos,
        axis2_base_scale,
        axis2_base_color,
        snake_pos,
        snake_scale,
        snake_color,
        base_pos,
        base_scale,
        base_color,
        snake_base_pos,
        snake_base_scale,
        snake_base_color,
        force_sensor_pos,
        force_sensor_scale,
        force_sensor_color,
        robot_base_pos,
        robot_base_scale,
        robot_base_color,
        axis2_tower_pos,
        axis2_tower_scale,
        axis2_tower_color,
        pallet_base_pos,
        pallet_base_scale,
        pallet_base_color,
        cabinet_pos,
        cabinet_scale,
        cabinet_color,
    )

    create_joints()

    create_surface_gripper(
        GRIPPER_ACTION_GRAPH_PATH,
        GRIPPER_OFFSET_PATH,
        GRIPPER_PATH,
    )

    apply_articulation_root(ROBOT_PATH)

    create_xform(
        GRIPPER_OFFSET_PATH,
        translate=(0, 0, -0.500997),
        rotation=(0, 0, 0),
        scale=(1, 1, 1),
    )<|MERGE_RESOLUTION|>--- conflicted
+++ resolved
@@ -271,21 +271,12 @@
         True
     )
 
-<<<<<<< HEAD
-    setup_camera(
-    prim_path=CAMERA_SENSOR_PATH,
-    position=[0,0.44,3],
-    euler_orientation=[0, 70, 0],
-    resolution=(1920, 1080),
-    )
-=======
     # setup_camera(
     #     prim_path=CAMERA_SENSOR_PATH,
     #     position=[0, 0.44, 3],
-    #     orientation=[0.81, 0.57, 0, 0],
+    #     euler_orientation=[0, 70, 0],
     #     resolution=(1920, 1080),
     # )
->>>>>>> ee357584
 
     # Axis2_base no volume and collision
     collisionAPI = UsdPhysics.CollisionAPI.Get(stage, AXIS2_BASE_PATH)
