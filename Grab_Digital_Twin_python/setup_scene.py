import numpy as np
from omni.isaac.core.objects import DynamicCuboid   
from omni.isaac.core.objects import DynamicCylinder
from omni.isaac.core.objects.ground_plane import GroundPlane
from isaacsim.robot.surface_gripper import SurfaceGripper
import omni.usd
from omni.isaac.core.utils.prims import create_prim
from omni.isaac.core.utils.stage import get_current_stage
from pxr import UsdGeom, UsdPhysics, Sdf, Gf
import omni.graph.core as og
from pxr import Usd, UsdGeom
from .camera import setup_camera
import asyncio
import omni.kit.app
import numpy as np

from .global_variables import (
    JOINTS_PATH,
    AXIS1_JOINT_PATH,
    AXIS2_JOINT_PATH,
    AXIS2_PATH,
    AXIS3_JOINT_PATH,
    AXIS4_JOINT_PATH,
    FIXED_JOINT_BASE_GROUND,
    PRISMATIC_JOINT_FORCE_SENSOR,
    ROBOT_BASE_JOINT_PATH,
    AXIS2_TOWER_JOINT_PATH,
    PALLET_BASE_JOINT_PATH,
    FORCE_SENSOR_PATH,
    GRIPPER_ACTION_GRAPH_PATH,
    GRIPPER_OFFSET_PATH,
    GRIPPER_PATH,
    GROUND_PLANE_PATH,
    PHYSICS_SCENE_PATH,
    ROBOT_BASE_CUBE_PATH,
    ROBOT_BASE_GROUP_PATH,
    ROBOT_PATH,
    SNAKE_BASE_PATH,
    SNAKE_PATH,
    AXIS2_BASE_PATH,
    TOWER_PATH,
    ROBOT_BASE_PATH,
    AXIS2_TOWER_PATH,
    PALLET_BASE_PATH,
)


def create_ground_plane(path):
    GroundPlane(prim_path=path, size=10, color=np.array([0.5, 0.5, 0.5]))


def create_xform(path, translate=(0, 0, 0), rotation=(0, 0, 0), scale=(1, 1, 1)):
    stage = omni.usd.get_context().get_stage()
    xform = UsdGeom.Xform.Define(stage, path)

    xform.AddTranslateOp().Set(Gf.Vec3d(*translate))
    xform.AddRotateXYZOp().Set(Gf.Vec3f(*rotation))
    xform.AddScaleOp().Set(Gf.Vec3f(*scale))


def enable_linear_drive(
    joint_prim_path, stiffness=10.0, damping=5.0, max_force=30.0, target_position=0.0
):
    stage = get_current_stage()
    joint_prim = stage.GetPrimAtPath(joint_prim_path)

    if not joint_prim.IsValid():
        print(f"Joint prim at path {joint_prim_path} is not valid.")
        return

    if joint_prim.GetTypeName() != "PhysicsPrismaticJoint":
        print(f"Joint at path {joint_prim_path} is not a PhysicsPrismaticJoint.")
        return

    UsdPhysics.DriveAPI.Apply(joint_prim, "linear")

    drive_api = UsdPhysics.DriveAPI.Get(joint_prim, "linear")
    drive_api.GetStiffnessAttr().Set(stiffness)
    drive_api.GetDampingAttr().Set(damping)
    drive_api.GetMaxForceAttr().Set(max_force)
    drive_api.GetTargetPositionAttr().Set(target_position)


def enable_angular_drive(
    joint_prim_path,
    stiffness=10.0,
    damping=5.0,
    max_force=30.0,
    target_position=0.0,
):
    stage = get_current_stage()
    joint_prim = stage.GetPrimAtPath(joint_prim_path)

    if not joint_prim.IsValid():
        print(f"Joint prim at path {joint_prim_path} is not valid.")
        return

    if joint_prim.GetTypeName() != "PhysicsRevoluteJoint":
        print(f"Joint at path {joint_prim_path} is not a PhysicsRevoluteJoint.")
        return

    UsdPhysics.DriveAPI.Apply(joint_prim, "angular")

    drive_api = UsdPhysics.DriveAPI.Get(joint_prim, "angular")
    drive_api.GetStiffnessAttr().Set(stiffness)
    drive_api.GetDampingAttr().Set(damping)
    drive_api.GetMaxForceAttr().Set(max_force)

    drive_api.GetTargetPositionAttr().Set(target_position)


def set_prismatic_joint_limits(joint_prim_path, lower_limit=None, upper_limit=None):
    stage = get_current_stage()
    joint_prim = stage.GetPrimAtPath(joint_prim_path)

    if not joint_prim.IsValid():
        print(f"Joint prim at path {joint_prim_path} is not valid.")
        return

    if joint_prim.GetTypeName() != "PhysicsPrismaticJoint":
        print(f"Joint at path {joint_prim_path} is not a PhysicsPrismaticJoint.")
        return

    if lower_limit is not None:
        joint_prim.GetAttribute("physics:lowerLimit").Set(lower_limit)
    if upper_limit is not None:
        joint_prim.GetAttribute("physics:upperLimit").Set(upper_limit)


def create_joint(
    joint_prim_path,
    object1_path,
    object2_path,
    joint_type,
    hinge_axis,
):
    stage = get_current_stage()

    if hinge_axis != None:
        create_prim(
            prim_path=joint_prim_path,
            prim_type=joint_type,
            attributes={"physics:axis": hinge_axis},
        )
    else:
        create_prim(
            prim_path=joint_prim_path,
            prim_type=joint_type,
        )

    joint_prim = stage.GetPrimAtPath(joint_prim_path)

    joint_prim.GetRelationship("physics:body0").SetTargets([Sdf.Path(object1_path)])
    joint_prim.GetRelationship("physics:body1").SetTargets([Sdf.Path(object2_path)])


def create_base_robot_model(
    position1=(0, 0, 0),
    scale1=(1, 1, 1),
    color1=(0, 0, 0),
    position2=(0, 0, 0),
    scale2=(1, 1, 1),
    color2=(0, 0, 0),
    position3=(0, 0, 0),
    scale3=(1, 1, 1),
    color3=(0, 0, 0),
    position4=(0, 0, 0),
    scale4=(1, 1, 1),
    color4=(0, 0, 0),
    position5=(0, 0, 0),
    scale5=(1, 1, 1),
    color5=(0, 0, 0),
    position6=(0, 0, 0),
    scale6=(1, 1, 1),
    color6=(0, 0, 0),
    position7=(0, 0, 0),
    scale7=(1, 1, 1),
    color7=(0, 0, 0),
    position8=(0, 0, 0),
    scale8=(1, 1, 1),
    color8=(0, 0, 0),
    position9=(0, 0, 0),
    scale9=(1, 1, 1),
    color9=(0, 0, 0),
):
    gripper = DynamicCuboid(
        prim_path=GRIPPER_PATH,
        position=np.array(position1),
        scale=np.array(scale1),
        color=np.array(color1),
    )

    axis2_base = DynamicCuboid(
        prim_path=AXIS2_BASE_PATH,
        position=np.array(position2),
        scale=np.array(scale2),
        color=np.array(color2),
    )

    snake = DynamicCuboid(
        prim_path=SNAKE_PATH,
        position=np.array(position3),
        scale=np.array(scale3),
        color=np.array(color3),
    )

    base = DynamicCuboid(
        prim_path=ROBOT_BASE_CUBE_PATH,
        position=np.array(position4),
        scale=np.array(scale4),
        color=np.array(color4),
    )

    snake_base = DynamicCuboid(
        prim_path=SNAKE_BASE_PATH,
        position=np.array(position5),
        scale=np.array(scale5),
        color=np.array(color5),
    )

    force_sensor = DynamicCuboid(
        prim_path=FORCE_SENSOR_PATH,
        position=np.array(position6),
        scale=np.array(scale6),
        color=np.array(color6),
    )
<<<<<<< HEAD
    
=======

    robot_base = DynamicCylinder(
        prim_path=ROBOT_BASE_PATH,
        position=np.array(position7),
        scale=np.array(scale7),
        color=np.array(color7),
    )

    axis2_tower = DynamicCuboid(
        prim_path=AXIS2_TOWER_PATH,
        position=np.array(position8),
        scale=np.array(scale8),
        color=np.array(color8),
    )

    pallet_base = DynamicCuboid(
        prim_path=PALLET_BASE_PATH,
        position=np.array(position9),
        scale=np.array(scale9),
        color=np.array(color9),
    )

>>>>>>> e67668b9
    # Make snake_base have no collision and no volume
    stage = get_current_stage()
    collisionAPI = UsdPhysics.CollisionAPI.Get(stage, SNAKE_BASE_PATH)
    collisionAPI.GetCollisionEnabledAttr().Set(False)

    stage = get_current_stage()
    snake_base_prim = stage.GetPrimAtPath(SNAKE_BASE_PATH)

    snake_base_prim.CreateAttribute("primvars:isVolume", Sdf.ValueTypeNames.Bool).Set(
        True
    )

<<<<<<< HEAD
    setup_camera(
    prim_path="/World/Robot/Tower/cameraSensor",
    position=[0,0.44,3],
    orientation=[0.81, 0.57, 0, 0],
    resolution=(1920, 1080),
=======
    # Axis2_base no volume and collision
    collisionAPI = UsdPhysics.CollisionAPI.Get(stage, AXIS2_BASE_PATH)
    collisionAPI.GetCollisionEnabledAttr().Set(False)

    stage = get_current_stage()
    axis2_base = stage.GetPrimAtPath(AXIS2_BASE_PATH)

    axis2_base.CreateAttribute("primvars:isVolume", Sdf.ValueTypeNames.Bool).Set(
        True
>>>>>>> e67668b9
    )

def create_joints():
    # Axis 4 joint
    create_joint(
        AXIS4_JOINT_PATH,
        FORCE_SENSOR_PATH,
        GRIPPER_PATH,
        "PhysicsRevoluteJoint",
        "Z",
    )
    enable_angular_drive(AXIS4_JOINT_PATH)

    # Axis 3 joint
    create_joint(
        AXIS3_JOINT_PATH,
        SNAKE_PATH,
        SNAKE_BASE_PATH,
        "PhysicsPrismaticJoint",
        "Y",
    )
    set_prismatic_joint_limits(AXIS3_JOINT_PATH, -1.0, 1.5)
    enable_linear_drive(
        AXIS3_JOINT_PATH,
        stiffness=100,
        damping=100,
        max_force=100,
        target_position=0.0
    )

    # Axis 1 joint
    create_joint(
        AXIS1_JOINT_PATH,
        AXIS2_BASE_PATH,
        ROBOT_BASE_CUBE_PATH,
        "PhysicsRevoluteJoint",
        "Z",
    )
    enable_angular_drive(AXIS1_JOINT_PATH)

    # Base and groundplane joint
    create_joint(
        FIXED_JOINT_BASE_GROUND,
        GROUND_PLANE_PATH,
        ROBOT_BASE_CUBE_PATH,
        "PhysicsFixedJoint",
        None,
    )

    # Axis 2 joint
    create_joint(
        AXIS2_JOINT_PATH,
        AXIS2_BASE_PATH,
        SNAKE_BASE_PATH,
        "PhysicsPrismaticJoint",
        "Z",
    )
    set_prismatic_joint_limits(AXIS2_JOINT_PATH, -1.5, 0.8)
    enable_linear_drive(
        AXIS2_JOINT_PATH,
        stiffness=1000,
        damping=100,
        max_force=100,
        target_position=0.0,
    )

    # Force sensor joint
    create_joint(
        PRISMATIC_JOINT_FORCE_SENSOR,
        FORCE_SENSOR_PATH,
        SNAKE_PATH,
        "PhysicsPrismaticJoint",
        "Z",
    )
    enable_linear_drive(
        PRISMATIC_JOINT_FORCE_SENSOR, stiffness=10000, damping=10000, max_force=100, target_position=0.0
    )

    # Robot base joint
    create_joint(
        ROBOT_BASE_JOINT_PATH,
        SNAKE_BASE_PATH,
        ROBOT_BASE_PATH,
        "PhysicsRevoluteJoint",
        "Z",
    )

    # Axis2 tower joint
    create_joint(
        AXIS2_TOWER_JOINT_PATH,
        AXIS2_TOWER_PATH,
        ROBOT_BASE_CUBE_PATH,
        "PhysicsFixedJoint",
        None,
    )

    # Pallet base joint
    create_joint(
        PALLET_BASE_JOINT_PATH,
        PALLET_BASE_PATH,
        ROBOT_BASE_CUBE_PATH,
        "PhysicsFixedJoint",
        None,
    )


def apply_articulation_root(path):
    stage = get_current_stage()
    robot_prim = stage.GetPrimAtPath(path)

    if robot_prim and robot_prim.IsValid():
        UsdPhysics.ArticulationRootAPI.Apply(robot_prim)
    else:
        print(f"Could not find prim at {path}")

def create_force_sensor(sensor_prim_path, sensor_offset=(0.0, 0.0, 0.0)):
    force_sensor = DynamicCuboid(
        prim_path=sensor_prim_path,
        position=np.array(sensor_offset),
        scale=np.array([0.2, 0.2, 0.05]),
        color=np.array([1.0, 0.0, 0.0]),
    )

    create_joint(
        PRISMATIC_JOINT_FORCE_SENSOR,
        FORCE_SENSOR_PATH,
        SNAKE_PATH,
        "PhysicsPrismaticJoint",
        "Z",
    )
    #set_prismatic_joUsdPhysics.ArticulationRootAPI.Apply(robot_root)int_limits(PRISMATIC_JOINT_FORCE_SENSOR, -1.0, 1.5)
    enable_linear_drive(
        PRISMATIC_JOINT_FORCE_SENSOR, stiffness=10000, damping=10000, max_force=100, target_position=0.0
    )


def create_surface_gripper(graph_path, grip_position_path, parent_rigidBody_path):
    keys = og.Controller.Keys
    (graph_handle, list_of_nodes, _, _) = og.Controller.edit(
        {"graph_path": graph_path, "evaluator_name": "execution"},
        {
            keys.CREATE_NODES: [
                ("surface_gripper", "isaacsim.robot.surface_gripper.SurfaceGripper"),
                ("close", "omni.graph.action.OnImpulseEvent"),
                ("impulse_monitor", "omni.graph.action.OnImpulseEvent"),
                ("open", "omni.graph.action.OnImpulseEvent"),
            ],
            keys.SET_VALUES: [
                ("surface_gripper.inputs:GripPosition", grip_position_path),
                ("surface_gripper.inputs:ParentRigidBody", parent_rigidBody_path),
            ],
            keys.CONNECT: [
                ("impulse_monitor.outputs:execOut", "surface_gripper.inputs:onStep"),
                ("open.outputs:execOut", "surface_gripper.inputs:Open"),  # open
                ("close.outputs:execOut", "surface_gripper.inputs:Close"),  # close
            ],
        },
    )


# Values
gripper_pos = (0.0, 2.25, 2.3)
gripper_scale = (0.6, 0.3, 0.1)
gripper_color = (0.05, 0.05, 0.05)

axis2_base_pos = (0.0, 0, 2)
axis2_base_scale = (0.5, 0.5, 3)
axis2_base_color = (0.05, 0.05, 0.05)

snake_pos = (0.0, 2.2, 2.5)
snake_scale = (0.15, 0.4, 0.15)
snake_color = (0.05, 0.05, 0.05)

base_pos = (0, 0, 0.25)
base_scale = (0.6, 2, 0.5)
base_color = (0.05, 0.05, 0.05)

snake_base_pos = (0, 0, 2.5)
snake_base_scale = (0.5, 7, 0.3)
snake_base_color = (0.05, 0.05, 0.05)

force_sensor_pos = (0.0, 2.25, 2.39)
force_sensor_scale = (0.2, 0.2, 0.05)
force_sensor_color = (0.2, 0.2, 0.2)

robot_base_pos = (0.0, 0.0, 2.65)
robot_base_scale = (0.6, 0.6, 0.2)
robot_base_color = (0.05, 0.05, 0.05)

axis2_tower_pos = (0, -0.75, 2)
axis2_tower_scale = (0.3, 0.3, 3)
axis2_tower_color = (0.05, 0.05, 0.05)

pallet_base_pos = (0.0, 2.2, 0.4)
pallet_base_scale = (1.2, 2.4, 0.8)
pallet_base_color = (0.05, 0.05, 0.05)


def setup_scene():
    stage = get_current_stage()
    UsdPhysics.Scene.Define(stage, PHYSICS_SCENE_PATH)

    create_ground_plane(GROUND_PLANE_PATH)

    create_xform(
        ROBOT_PATH,
        translate=(0, 0, 0),
        rotation=(0, 0, 0),
        scale=(1, 1, 1))
    
    create_xform(
        TOWER_PATH,
        translate=(0, 0, 0),
        rotation=(0, 0, 0),
        scale=(1, 1, 1))
    
    create_xform(
        AXIS2_PATH,
        translate=(0, 0, 0),
        rotation=(0, 0, 0),
        scale=(1, 1, 1),
    )

    create_xform(
        ROBOT_BASE_GROUP_PATH,
        translate=(0, 0, 0),
        rotation=(0, 0, 0),
        scale=(1, 1, 1),
    )

    create_base_robot_model(
        gripper_pos,
        gripper_scale,
        gripper_color,
        axis2_base_pos,
        axis2_base_scale,
        axis2_base_color,
        snake_pos,
        snake_scale,
        snake_color,
        base_pos,
        base_scale,
        base_color,
        snake_base_pos,
        snake_base_scale,
        snake_base_color,
        force_sensor_pos,
        force_sensor_scale,
        force_sensor_color,
        robot_base_pos,
        robot_base_scale,
        robot_base_color,
        axis2_tower_pos,
        axis2_tower_scale,
        axis2_tower_color,
        pallet_base_pos,
        pallet_base_scale,
        pallet_base_color,
    )

    create_joints()

    create_surface_gripper(
        GRIPPER_ACTION_GRAPH_PATH,
        GRIPPER_OFFSET_PATH,
        GRIPPER_PATH,
    )

    apply_articulation_root(ROBOT_PATH)

    create_xform(
        GRIPPER_OFFSET_PATH,
        translate=(0, 0, -0.500997),
        rotation=(0, 0, 0),
        scale=(1, 1, 1),
    )<|MERGE_RESOLUTION|>--- conflicted
+++ resolved
@@ -224,32 +224,7 @@
         scale=np.array(scale6),
         color=np.array(color6),
     )
-<<<<<<< HEAD
-    
-=======
-
-    robot_base = DynamicCylinder(
-        prim_path=ROBOT_BASE_PATH,
-        position=np.array(position7),
-        scale=np.array(scale7),
-        color=np.array(color7),
-    )
-
-    axis2_tower = DynamicCuboid(
-        prim_path=AXIS2_TOWER_PATH,
-        position=np.array(position8),
-        scale=np.array(scale8),
-        color=np.array(color8),
-    )
-
-    pallet_base = DynamicCuboid(
-        prim_path=PALLET_BASE_PATH,
-        position=np.array(position9),
-        scale=np.array(scale9),
-        color=np.array(color9),
-    )
-
->>>>>>> e67668b9
+
     # Make snake_base have no collision and no volume
     stage = get_current_stage()
     collisionAPI = UsdPhysics.CollisionAPI.Get(stage, SNAKE_BASE_PATH)
@@ -262,13 +237,13 @@
         True
     )
 
-<<<<<<< HEAD
     setup_camera(
     prim_path="/World/Robot/Tower/cameraSensor",
     position=[0,0.44,3],
     orientation=[0.81, 0.57, 0, 0],
     resolution=(1920, 1080),
-=======
+    )
+
     # Axis2_base no volume and collision
     collisionAPI = UsdPhysics.CollisionAPI.Get(stage, AXIS2_BASE_PATH)
     collisionAPI.GetCollisionEnabledAttr().Set(False)
@@ -278,7 +253,6 @@
 
     axis2_base.CreateAttribute("primvars:isVolume", Sdf.ValueTypeNames.Bool).Set(
         True
->>>>>>> e67668b9
     )
 
 def create_joints():
