import time
import queue
import threading
import psutil
import numpy as np
from os.path import dirname, abspath, join
from pxr import UsdGeom, Gf
import omni.usd
from omni.isaac.core import World
from isaacsim.core.utils.stage import add_reference_to_stage, create_new_stage
from Grab_Digital_Twin_python.scenes.setup_scene import setup_scene
from omni.isaac.core.objects import DynamicCuboid

from ..global_variables import (
    AXIS1_JOINT_PATH,
    AXIS2_JOINT_PATH,
    AXIS3_JOINT_PATH,
    AXIS4_JOINT_PATH,
    ENVIRONMENT_PATH,
    SHELF_PATH,
    BROADCAST_RATE,
    LISTEN_HOST,
    LISTEN_PORT,
    SEND_HOST,
    SEND_PORT,
)
from ..networking.udp_controller import UDPController


class UDPScenario:
    def __init__(
        self,
        robot_controller,
        world=None,
        print_positions=False,
        print_performance_stats=False,
        allow_udp_capture=True,
    ):
        self._robot_controller = robot_controller

        self._world = world
        self._did_run = False

        self.command_queue = queue.Queue()
        self.udp = UDPController()
        self.udp.callback = self._udp_callback

        self.broadcast_rate = BROADCAST_RATE
        self.broadcast_target_host = SEND_HOST
        self.broadcast_target_port = SEND_PORT
        self.broadcast_stop_event = threading.Event()
        self.broadcast_thread = None

        self.print_performance_stats = print_performance_stats
        self.print_positions = print_positions
        self.udp_message_count = 0
        self.executed_command_count = 0
        self.last_time_check = time.time()
        self.last_position_print_time = time.time()

        self.allow_udp_capture = allow_udp_capture
        self.overview_camera_active = False
        self.last_overview_capture_time = 0
        self.overview_capture_interval = 0.2  # Deafult, can be set with UDP command

        self.axis_config = [
            ("axis1", AXIS1_JOINT_PATH, True),
            ("axis2", AXIS2_JOINT_PATH, False),
            ("axis3", AXIS3_JOINT_PATH, False),
            ("axis4", AXIS4_JOINT_PATH, True),
        ]
        self.axis_dofs = []

        self.boxes = []
        self.pallets = []

    def _udp_callback(self, message):
        """Receive UDP messages and store them in a queue."""
        self.command_queue.put(message)
        self.udp_message_count += 1

    def parse_and_execute_command(self, message):
        """Parse an incoming command and execute the corresponding handler."""
        self.executed_command_count += 1
        parts = [p for p in message.rstrip(":").strip().split(":") if p]
        if not parts:
            print("[ERROR] Empty command.")
            return

        command = parts[0].lower()
        handlers = self._get_command_handlers()

        if command in handlers:
            handlers[command](parts)

        elif command.startswith("axis"):
            self._handle_axis_command(parts)

        else:
            print("[ERROR] Command not recognized:", message)

    def _get_command_handlers(self):
        """Return a dictionary that maps command strings to handlers."""
        return {
            "tp_robot": self._handle_tp_robot,
            "nudge_box": self._handle_nudge_box,
            "force_data": lambda p: self._robot_controller.print_contact_force(),
            "close_gripper": lambda p: self._robot_controller.close_gripper(),
            "open_gripper": lambda p: self._robot_controller.open_gripper(),
            "capture": lambda p: self._handle_capture_command(p),
            "reload": lambda p: self._reload_scene(),
            "start_overview_camera": lambda p: self._toggle_overview_camera(True, p),
            "stop_overview_camera": lambda p: self._toggle_overview_camera(False),
        }

    def _toggle_overview_camera(self, start, parts=None):
        if self.allow_udp_capture:
            if start:
                # Parse interval from command if provided
                if parts and len(parts) > 1:
                    try:
                        interval = float(parts[1])
                        if interval > 0:
                            self.overview_capture_interval = interval
                            print(
                                f"[INFO] Set overview camera interval to {interval:.3f} seconds"
                            )
                        else:
                            print(
                                f"[WARN] Interval must be > 0 to activate overview camera. Got: {interval}"
                            )
                            return
                    except ValueError:
                        print(f"[WARN] Invalid overview camera interval: {parts[1]}")
                        return

            self.overview_camera_active = start
            state = "started" if start else "stopped"
            print(f"Overview-camera capturing {state}.")

            if not start:
                self._robot_controller.generate_video(
                    3 / self.overview_capture_interval
                )
        else:
            print("[INFO] Overview camera is disabled.")

    def _handle_tp_robot(self, parts):
        if len(parts) != 4:
            print("[ERROR] Invalid tp_robot format. Use: tp_robot:x:y:z")
            return

        try:
            pos = list(map(float, parts[1:4]))
            self._robot_controller.teleport_robot(pos)
            if self.print_positions:
                print(f"Teleported robot to position: {pos}")

        except ValueError:
            print("[ERROR] tp_robot values must be floats.")

    def _handle_nudge_box(self, parts):
        if len(parts) != 5:
            print("[ERROR] Invalid nudge_box format. Use: nudge_box:/path:x:y:z")
            return

        try:
            prim_path = parts[1]
            offset = tuple(map(float, parts[2:5]))
            self.nudge_box(prim_path, offset)

        except ValueError:
            print("[ERROR] nudge_box values must be floats.")

    def _handle_axis_command(self, parts):
        if len(parts) != 2:
            print("[ERROR] axis command format must be: axisX:value")
            return

        try:
            axis_id = int(parts[0].replace("axis", ""))
            value = float(parts[1])

        except ValueError:
            print("[ERROR] Invalid axis id or value")
            return

        axis_map = {
            1: lambda v: self._robot_controller.set_angular_drive_target(
                AXIS1_JOINT_PATH, v
            ),
            2: lambda v: self._robot_controller.set_prismatic_joint_position(
                AXIS2_JOINT_PATH, v
            ),
            3: lambda v: self._robot_controller.set_prismatic_joint_position(
                AXIS3_JOINT_PATH, v
            ),
            4: lambda v: self._robot_controller.set_angular_drive_target(
                AXIS4_JOINT_PATH, v
            ),
        }

        handler = axis_map.get(axis_id)
        if handler:
            handler(value)

        else:
            print(f"[ERROR] Axis {axis_id} not supported.")

    def _handle_capture_command(self, parts):
        print(f"[DEBUG] Received capture command with parts: {parts}")

        if not self.allow_udp_capture:
            print("[INFO] Camera capture is disabled.")
            return

        if len(parts) < 2:
            print(
                "[ERROR] No cameras specified. Use format: capture:cam1:cam2[:...][:stream=true|false]"
            )
            return

        # Check if the last part is a stream directive
        stream = True
        if "stream=" in parts[-1].lower():
            stream_arg = parts[-1].lower()
            if stream_arg == "stream=true":
                stream = True
            elif stream_arg == "stream=false":
                stream = False
            else:
                print(
                    f"[ERROR] Invalid stream value: {parts[-1]}. Use stream=true or stream=false."
                )
                return
            cameras = parts[1:-1]  # exclude the stream parameter
        else:
            cameras = parts[1:]

        if not cameras or not all(cameras):
            print(f"[ERROR] Invalid or missing camera names in command: {parts}")
            return

        print(f"[INFO] Capturing from cameras: {cameras} | stream={stream}")

        self._robot_controller.capture_cameras(
            cameras=cameras,
            udp_controller=self.udp,
            host=self.broadcast_target_host,
            port=self.broadcast_target_port,
            stream=stream,
        )

    def nudge_box(self, prim_path, offset):
        stage = omni.usd.get_context().get_stage()
        box_prim = stage.GetPrimAtPath(prim_path)

        if not box_prim.IsValid():
            print(f"Box prim not found at {prim_path}")
            return

        xformable = UsdGeom.Xformable(box_prim)
        translate_op = next(
            (
                op
                for op in xformable.GetOrderedXformOps()
                if "translate" in op.GetOpName()
            ),
            None,
        )
        if translate_op is None:
            translate_op = xformable.AddTranslateOp()

        current_translation = translate_op.Get()
        new_translation = current_translation + Gf.Vec3d(*offset)
        translate_op.Set(new_translation)

        if self.print_positions:
            print(
                f"Nudged box at {prim_path} by {offset}. New position: {new_translation}"
            )

    def create_xform(
        self, path, translate=(0, 0, 0), rotation=(0, 0, 0), scale=(1, 1, 1)
    ):
        stage = omni.usd.get_context().get_stage()
        xform_prim = stage.GetPrimAtPath(path)

        if not xform_prim.IsValid():
            xform = UsdGeom.Xform.Define(stage, path)
        else:
            xform = UsdGeom.Xform(xform_prim)

        xformable = UsdGeom.Xformable(xform.GetPrim())
        xformable.ClearXformOpOrder()

        xformable.AddTranslateOp().Set(Gf.Vec3d(*translate))
        xformable.AddRotateXYZOp().Set(Gf.Vec3f(*rotation))
        xformable.AddScaleOp().Set(Gf.Vec3f(*scale))

    def random_color(self):
        return np.random.rand(3)

    def create_boxes(
        self, path, num_boxes, position=(1, 1, 1), stack_id=1, reverse=False
    ):
        boxes = []

        base_x, base_y, base_z = position
        start_x = base_x - 0.45
        x_inc = 0.3
        row_y = {0: base_y - 0.2, 1: base_y + 0.2}
        base_z = base_z + 0.072 + 0.1
        z_inc = 0.2
        max_col = 3

        for i in range(num_boxes):
            layer = i // 8
            index_in_layer = i % 8

            column = index_in_layer // 2
            row = index_in_layer % 2

            x = start_x + (column * x_inc if reverse else (max_col - column) * x_inc)
            y = row_y[row]
            z = base_z + layer * z_inc

            prim_path = f"{path}/box_{stack_id}_{i + 1}"

            box = DynamicCuboid(
                prim_path=prim_path,
                position=np.array((x, y, z)),
                scale=np.array((0.3, 0.4, 0.2)),
                color=self.random_color(),
                mass=14.0,
            )

            boxes.append(box)
            self.boxes.append(box)

        return boxes

    def create_pick_stack(
        self,
        path,
        pallet_position=(0, 0, 0),
        number_of_boxes=1,
        stack_id=1,
        reverse=False,
    ):
        self.create_xform(f"{path}/stack{stack_id}", (0, 0, 0), (0, 0, 0), (1, 1, 1))
        pallet = DynamicCuboid(
            prim_path=f"{path}/stack{stack_id}/pallet{stack_id}",
            position=pallet_position,
            scale=np.array((1.2, 0.8, 0.144)),
            color=np.array((0.2, 0.08, 0.05)),
            mass=25.0,
        )

        self.pallets.append(pallet)

        self.create_boxes(
            f"{path}/stack{stack_id}",
            number_of_boxes,
            pallet_position,
            stack_id,
            reverse,
        )

    def load_shelf_usd(self, position=(0, 0, 0), scale=(1, 1, 1)):
        current_dir = dirname(abspath(__file__))
        usd_path = abspath(
            join(
                current_dir, "..", "..", "Grab_Digital_Twin_python", "usd", "shelf.usd"
            )
        )

        add_reference_to_stage(usd_path=usd_path, prim_path=SHELF_PATH)
        stage = omni.usd.get_context().get_stage()
        shelf_prim = stage.GetPrimAtPath(SHELF_PATH)

        if shelf_prim.IsValid():
            xformable = UsdGeom.Xformable(shelf_prim)
            xformable.ClearXformOpOrder()
            xformable.AddTranslateOp().Set(Gf.Vec3d(*position))
            xformable.AddScaleOp(precision=UsdGeom.XformOp.PrecisionDouble).Set(
                Gf.Vec3d(*scale)
            )

            print(f"Shelf loaded at position: {position}")
        else:
            print(f"Failed to load shelf at prim path: {SHELF_PATH}")

    def start_udp_server(self, host=LISTEN_HOST, port=LISTEN_PORT):
        if self.port_in_use(port):
            print(f"Port {port} is already in use. Skipping server start.")
            return

        self.udp.host = host
        self.udp.port = port
        self.udp.start()

    def port_in_use(self, port):
        for conn in psutil.net_connections(kind="udp"):
            if conn.laddr.port == port:
                return True

        return False

    def update(self, step: float = 0.1):
        """Process the queued commands, broadcast joint data, and log performance."""
        start_time = time.time()
        self._process_command_queue()

        self._broadcast_joint_data()

        self._log_performance_stats(start_time)
        self._print_joint_positions(start_time)
        self._capture_overview_camera(start_time)

    def _process_command_queue(self):
        while not self.command_queue.empty():
            message = self.command_queue.get()
            self.parse_and_execute_command(message)

    def _broadcast_joint_data(self):
        if not self.broadcast_stop_event.is_set():
            data = []

            for name, dof_index, is_angular in self.axis_dofs:
                pos = self._robot_controller.get_joint_position_by_index(
                    dof_index, is_angular
                )
                if pos is not None:
                    data.append(f"{name}:{pos:.4f}")

            if data:
                self.udp.send(
                    ";".join(data),
                    self.broadcast_target_host,
                    self.broadcast_target_port,
                )
            else:
                print("[WARN] No joint data to broadcast.")

    def _log_performance_stats(self, current_time):
        if self.print_performance_stats and (
            current_time - self.last_time_check >= 1.0
        ):
            print(
                f"[STATS] UDP Received: {self.udp_message_count} msg/sec | Executed: {self.executed_command_count} cmd/sec"
            )

            self.udp_message_count = 0
            self.executed_command_count = 0
            self.last_time_check = current_time

    def _print_joint_positions(self, current_time):
        if self.print_positions and (
            current_time - self.last_position_print_time >= 1.0
        ):
            print("-----------------------------------------------------------------")
            for name, dof_index, is_angular in self.axis_dofs:
                self._robot_controller.print_joint_position_by_index(
                    dof_index, is_angular
                )

            self.print_box_position("/World/Environment/stack1/box_1_19")
            self.print_box_position("/World/Environment/stack4/box_4_30")
            self.print_box_position("/World/Environment/stack2/box_2_19")

            self.last_position_print_time = current_time

    def _capture_overview_camera(self, current_time):
        if self.overview_camera_active and (
            current_time - self.last_overview_capture_time
            >= self.overview_capture_interval
        ):
            self._robot_controller.camera_capture.capture_image("OverviewCamera")
            self.last_overview_capture_time = current_time

    def print_box_position(self, box_path):
        stage = omni.usd.get_context().get_stage()
        box_prim = stage.GetPrimAtPath(box_path)
        if not box_prim.IsValid():
            print(f"Box prim not found at {box_path}")
            return
        xformable = UsdGeom.Xformable(box_prim)
        for op in xformable.GetOrderedXformOps():
            if "translate" in op.GetOpName():
                pos = op.Get()
                print(f"Box position for {box_path}: {pos}")
                return
        print(f"No translation op found for box at {box_path}")

    def stop_broadcasting(self):
        self.broadcast_stop_event.set()
        if self.broadcast_thread:
            self.broadcast_thread.join()
            self.broadcast_thread = None
        print("[UDPScenario] Broadcast thread stopped.")

    def setup(self):
        """Set up the world, refresh robot controller handles, create scene objects, and start UDP server."""
        self._world = World()
        self._world.reset()
        self._robot_controller.refresh_handles()
        self.axis_dofs = []

        for name, path, is_angular in self.axis_config:
            dof_index = self._robot_controller.get_dof_index_for_joint(path)
            if dof_index == -1:
                print(f"[ERROR] Could not resolve DOF index for {name} ({path})")
            else:
                self.axis_dofs.append((name, dof_index, is_angular))

        self.pallets = []
        self.boxes = []

        self.create_pick_stack(
            ENVIRONMENT_PATH,
            pallet_position=(-1.4, 0.0, 0.072),
            number_of_boxes=19,
            stack_id=1,
            reverse=True,
        )
        self.create_pick_stack(
            ENVIRONMENT_PATH,
            pallet_position=(-1.4, -0.9, 0.072),
            number_of_boxes=20,
            stack_id=2,
            reverse=True,
        )
        self.create_pick_stack(
            ENVIRONMENT_PATH,
            pallet_position=(-1.4, 0.9, 0.072),
            number_of_boxes=35,
            stack_id=3,
            reverse=True,
        )
        self.create_pick_stack(
            ENVIRONMENT_PATH,
            pallet_position=(-1.4, 0.0, 1.872),
            number_of_boxes=30,
            stack_id=4,
            reverse=True,
        )
        self.create_pick_stack(
            ENVIRONMENT_PATH,
            pallet_position=(-1.4, -0.9, 1.872),
            number_of_boxes=27,
            stack_id=5,
            reverse=True,
        )
        self.create_pick_stack(
            ENVIRONMENT_PATH,
            pallet_position=(-1.4, 0.9, 1.872),
            number_of_boxes=12,
            stack_id=6,
            reverse=True,
        )

        self.load_shelf_usd(position=(-1.3, -1.4, 0), scale=(1, 0.7, 1))
        self.start_udp_server()

<<<<<<< HEAD
    def update(self, step: float = 0.1):
        """Runs in the Isaac Sim main thread and processes queued UDP commands."""
        start_time = time.time()

        while not self.command_queue.empty():
            message = self.command_queue.get()
            self.parse_and_execute_command(message)

        if not self.broadcast_stop_event.is_set():
            data = []
            for name, dof_index, is_angular in self.axis_dofs:
                pos = self._robot_controller.get_joint_position_by_index(
                    dof_index, is_angular
                )
                if pos is not None:
                    data.append(f"{name}:{pos:.4f}")

            try:
                reading = self._robot_controller.get_contact_force_reading()
                force_n = reading.get("force", 0)
                force_kgf = force_n / 9.81
                data.append(f"force_N:{force_n:.2f}")
                data.append(f"force_kgf:{force_kgf:.2f}")
            except Exception as e:
                print(f"[WARN] Could not read force sensor: {e}")

            if data:
                self.udp.send(
                    ";".join(data),
                    self.broadcast_target_host,
                    self.broadcast_target_port,
                )
            else:
                print("[WARN] No joint data to broadcast.")

        # Print performance stats every 1 second
        if self.print_performance_stats and (start_time - self.last_time_check >= 1.0):
            print(
                f"[STATS] UDP Received: {self.udp_message_count} msg/sec | Executed: {self.executed_command_count} cmd/sec"
            )
            self.udp_message_count = 0
            self.executed_command_count = 0
            self.last_time_check = start_time
=======
    def unload(self):
        """Tear down the current simulation: stop UDP, reset world, and remove scene objects."""
        self._did_run = False
>>>>>>> 12c14afa

        self.udp.stop()

        self.stop_broadcasting()

        if self._world is not None:
            self._world.reset()

        self.remove_scenario_specific_prims()

    def remove_scenario_specific_prims(self):
        """Remove objects created by this scenario from the stage."""
        stage = omni.usd.get_context().get_stage()

        prim_paths = (
            [box.prim_path for box in self.boxes]
            + [pallet.prim_path for pallet in self.pallets]
            + [SHELF_PATH]
        )

        for prim_path in prim_paths:
            prim = stage.GetPrimAtPath(prim_path)
            if prim.IsValid():
                stage.RemovePrim(prim_path)

    def _reload_scene(self):
        """Reload the entire scene to mirror the headless runner startup process."""
        print("Reloading scene with UDP scenario...")
        self.unload()
        create_new_stage()
        setup_scene(enable_cameras=self.allow_udp_capture)
        self.setup()
        print("Scene reloaded and UDP scenario started.")


if __name__ == "__main__":
    robot_controller = ...
    scenario = UDPScenario(
        robot_controller, print_positions=True, print_performance_stats=True
    )
    scenario.setup()

    try:
        while True:
            scenario.update()
            scenario._world.step(render=False)
            scenario._world.step(render=True)

            time.sleep(0.1)

    except KeyboardInterrupt:
        scenario.stop_broadcasting()
        scenario.udp.stop()
        print("Exiting UDP scenario.")<|MERGE_RESOLUTION|>--- conflicted
+++ resolved
@@ -434,6 +434,15 @@
                 if pos is not None:
                     data.append(f"{name}:{pos:.4f}")
 
+            try:
+                reading = self._robot_controller.get_contact_force_reading()
+                force_n = reading.get("force", 0)
+                force_kgf = force_n / 9.81
+                data.append(f"force_N:{force_n:.2f}")
+                data.append(f"force_kgf:{force_kgf:.2f}")
+            except Exception as e:
+                print(f"[WARN] Could not read force sensor: {e}")
+
             if data:
                 self.udp.send(
                     ";".join(data),
@@ -563,80 +572,6 @@
         self.load_shelf_usd(position=(-1.3, -1.4, 0), scale=(1, 0.7, 1))
         self.start_udp_server()
 
-<<<<<<< HEAD
-    def update(self, step: float = 0.1):
-        """Runs in the Isaac Sim main thread and processes queued UDP commands."""
-        start_time = time.time()
-
-        while not self.command_queue.empty():
-            message = self.command_queue.get()
-            self.parse_and_execute_command(message)
-
-        if not self.broadcast_stop_event.is_set():
-            data = []
-            for name, dof_index, is_angular in self.axis_dofs:
-                pos = self._robot_controller.get_joint_position_by_index(
-                    dof_index, is_angular
-                )
-                if pos is not None:
-                    data.append(f"{name}:{pos:.4f}")
-
-            try:
-                reading = self._robot_controller.get_contact_force_reading()
-                force_n = reading.get("force", 0)
-                force_kgf = force_n / 9.81
-                data.append(f"force_N:{force_n:.2f}")
-                data.append(f"force_kgf:{force_kgf:.2f}")
-            except Exception as e:
-                print(f"[WARN] Could not read force sensor: {e}")
-
-            if data:
-                self.udp.send(
-                    ";".join(data),
-                    self.broadcast_target_host,
-                    self.broadcast_target_port,
-                )
-            else:
-                print("[WARN] No joint data to broadcast.")
-
-        # Print performance stats every 1 second
-        if self.print_performance_stats and (start_time - self.last_time_check >= 1.0):
-            print(
-                f"[STATS] UDP Received: {self.udp_message_count} msg/sec | Executed: {self.executed_command_count} cmd/sec"
-            )
-            self.udp_message_count = 0
-            self.executed_command_count = 0
-            self.last_time_check = start_time
-=======
-    def unload(self):
-        """Tear down the current simulation: stop UDP, reset world, and remove scene objects."""
-        self._did_run = False
->>>>>>> 12c14afa
-
-        self.udp.stop()
-
-        self.stop_broadcasting()
-
-        if self._world is not None:
-            self._world.reset()
-
-        self.remove_scenario_specific_prims()
-
-    def remove_scenario_specific_prims(self):
-        """Remove objects created by this scenario from the stage."""
-        stage = omni.usd.get_context().get_stage()
-
-        prim_paths = (
-            [box.prim_path for box in self.boxes]
-            + [pallet.prim_path for pallet in self.pallets]
-            + [SHELF_PATH]
-        )
-
-        for prim_path in prim_paths:
-            prim = stage.GetPrimAtPath(prim_path)
-            if prim.IsValid():
-                stage.RemovePrim(prim_path)
-
     def _reload_scene(self):
         """Reload the entire scene to mirror the headless runner startup process."""
         print("Reloading scene with UDP scenario...")
