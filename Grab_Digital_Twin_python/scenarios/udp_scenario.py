--- conflicted
+++ resolved
@@ -47,13 +47,10 @@
 
         self.print_positions = print_positions
 
-<<<<<<< HEAD
-=======
         # Allow capturing from camera
         self.allow_udp_capture = allow_udp_capture
 
         # Initialize the UDP server
->>>>>>> 2b245f4b
         self.udp = UDPController()
         self.udp.callback = self._udp_callback
 
