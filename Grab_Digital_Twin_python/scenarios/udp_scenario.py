--- conflicted
+++ resolved
@@ -4,6 +4,7 @@
 import omni.usd
 import numpy as np
 import psutil
+from pxr import UsdGeom, Gf
 from pxr import UsdGeom, Gf
 from omni.isaac.core import World
 from ..global_variables import (
@@ -12,6 +13,8 @@
     AXIS3_JOINT_PATH,
     AXIS4_JOINT_PATH,
     ENVIRONMENT_PATH,
+    AXIS4_JOINT_PATH,
+    ENVIRONMENT_PATH,
 )
 from ..networking.udp_controller import UDPController
 from omni.isaac.core.objects import DynamicCuboid
@@ -26,32 +29,19 @@
     SEND_HOST = "127.0.0.1"  # IP of device to broadcast to
     SEND_PORT = 9998
 
-<<<<<<< HEAD
-    def __init__(
-        self,
-        robot_controller,
-        print_positions=False,
-        print_performance_stats=False,
-    ):
-=======
     def __init__(self, robot_controller, world=None, print_positions=False, print_performance_stats=False):
->>>>>>> 59ac6f92
         self._robot_controller = robot_controller
         self._world = world
         self._did_run = False
 
         self.command_queue = queue.Queue()
 
-<<<<<<< HEAD
         # Performance tracking
-=======
->>>>>>> 59ac6f92
         self.print_performance_stats = print_performance_stats
         self.udp_message_count = 0
         self.executed_command_count = 0
         self.last_time_check = time.time()
 
-<<<<<<< HEAD
         # Print DOF positions
         self.print_positions = print_positions
 
@@ -59,14 +49,6 @@
         self.udp = UDPController()
         self.udp.callback = self._udp_callback
 
-        # Broadcast config
-=======
-        self.print_positions = print_positions
-
-        self.udp = UDPController()
-        self.udp.callback = self._udp_callback
-
->>>>>>> 59ac6f92
         self.broadcast_thread = None
         self.broadcast_stop_event = threading.Event()
         self.broadcast_rate = self.BROADCAST_RATE
@@ -82,11 +64,8 @@
         ]
         self.axis_dofs = []
 
-<<<<<<< HEAD
-=======
-
-
->>>>>>> 59ac6f92
+
+
     def _udp_callback(self, message):
         """Receives UDP messages and stores them in a queue."""
         self.command_queue.put(message)
@@ -127,51 +106,6 @@
             return
 
         command = parts[0].lower()
-<<<<<<< HEAD
-
-        handlers = {
-            "tp_robot": self._handle_tp_robot,
-            "nudge_box": self._handle_nudge_box,
-            "force_data": lambda p: self._robot_controller.read_force_sensor_value(),
-            "close_gripper": lambda p: self._robot_controller.close_gripper(),
-            "open_gripper": lambda p: self._robot_controller.open_gripper(),
-        }
-
-        if command in handlers:
-            handlers[command](parts)
-        elif command.startswith("axis"):
-            self._handle_axis_command(parts)
-        else:
-            print("[ERROR] Command not recognized:", message)
-
-    def _handle_tp_robot(self, parts):
-        if len(parts) != 4:
-            print("[ERROR] Invalid tp_robot format. Use: tp_robot:x:y:z")
-            return
-        try:
-            pos = list(map(float, parts[1:4]))
-            self._robot_controller.teleport_robot(pos)
-            print(f"Teleported robot to: {pos}")
-        except ValueError:
-            print("[ERROR] tp_robot values must be floats.")
-
-    def _handle_nudge_box(self, parts):
-        if len(parts) != 5:
-            print("[ERROR] Invalid nudge_box format. Use: nudge_box:/path:x:y:z")
-            return
-        prim_path = parts[1]
-        try:
-            offset = tuple(map(float, parts[2:5]))
-            self.nudge_box(prim_path, offset)
-            print(f"Nudged box at {prim_path} by {offset}")
-        except ValueError:
-            print("[ERROR] nudge_box values must be floats.")
-
-    def _handle_axis_command(self, parts):
-        if len(parts) != 2:
-            print("[ERROR] axis format must be: axisX:value")
-            return
-=======
 
         handlers = {
             "tp_robot": self._handle_tp_robot,
@@ -216,7 +150,6 @@
         if len(parts) != 2:
             print("[ERROR] axis format must be: axisX:value")
             return
->>>>>>> 59ac6f92
         try:
             axis_id = int(parts[0].replace("axis", ""))
             value = float(parts[1])
@@ -243,7 +176,6 @@
         if handler:
             handler(value)
             print(f"Set axis{axis_id} to {value}")
-<<<<<<< HEAD
         else:
             print(f"[ERROR] Axis {axis_id} not supported.")
 
@@ -284,48 +216,6 @@
         if not xform_prim.IsValid():
             xform = UsdGeom.Xform.Define(stage, path)
         else:
-=======
-        else:
-            print(f"[ERROR] Axis {axis_id} not supported.")
-
-    def nudge_box(self, prim_path, offset):
-        stage = omni.usd.get_context().get_stage()
-        box_prim = stage.GetPrimAtPath(prim_path)
-        if not box_prim.IsValid():
-            print(f"Box prim not found at {prim_path}")
-            return
-        xformable = UsdGeom.Xformable(box_prim)
-        translate_op = None
-        for op in xformable.GetOrderedXformOps():
-            if "translate" in op.GetOpName():
-                translate_op = op
-                break
-        if translate_op is None:
-            translate_op = xformable.AddTranslateOp()
-        current_translation = translate_op.Get()
-        new_translation = current_translation + Gf.Vec3d(*offset)
-        translate_op.Set(new_translation)
-        print(
-            f"Nudged box at {prim_path} by offset {offset}. New position: {new_translation}"
-        )
-
-    def stop_broadcasting(self):
-        self.broadcast_stop_event.set()
-        if self.broadcast_thread:
-            self.broadcast_thread.join()
-            self.broadcast_thread = None
-        print("[UDPScenario] Broadcast thread stopped.")
-
-    def create_xform(
-        self, path, translate=(0, 0, 0), rotation=(0, 0, 0), scale=(1, 1, 1)
-    ):
-        stage = omni.usd.get_context().get_stage()
-
-        xform_prim = stage.GetPrimAtPath(path)
-        if not xform_prim.IsValid():
-            xform = UsdGeom.Xform.Define(stage, path)
-        else:
->>>>>>> 59ac6f92
             xform = UsdGeom.Xform(xform_prim)
 
         xformable = UsdGeom.Xformable(xform.GetPrim())
@@ -385,7 +275,6 @@
         self.create_boxes(
             f"{path}/stack{stack_id}", number_of_boxes, pallet_position, stack_id
         )
-<<<<<<< HEAD
 
     def setup(self):
         self._world = World()
@@ -413,34 +302,7 @@
             stack_id=2,
         )
         # self.create_pick_stack(ENVIRONMENT_PATH, pallet_position=(1.7, -1.0, 0.072), number_of_boxes=45, stack_id=3)
-=======
->>>>>>> 59ac6f92
-
-    def setup(self):
-        self._world = World()
-        self._world.reset()
-        self._robot_controller.refresh_handles()
-
-        self.axis_dofs = []
-        for name, path, is_angular in self.axis_config:
-            dof_index = self._robot_controller.get_dof_index_for_joint(path)
-            if dof_index == -1:
-                print(f"[ERROR] Could not resolve DOF index for {name} ({path})")
-            else:
-                self.axis_dofs.append((name, dof_index, is_angular))
-
-        self.create_pick_stack(
-            ENVIRONMENT_PATH,
-            pallet_position=(1.7, 0.0, 0.072),
-            number_of_boxes=15,
-            stack_id=1,
-        )
-        self.create_pick_stack(
-            ENVIRONMENT_PATH,
-            pallet_position=(1.7, -1.0, 0.072),
-            number_of_boxes=20,
-            stack_id=2,
-        )
+
         self.start_udp_server()
 
 
@@ -455,7 +317,6 @@
         if not self.broadcast_stop_event.is_set():
             data = []
             for name, dof_index, is_angular in self.axis_dofs:
-<<<<<<< HEAD
                 pos = self._robot_controller.get_joint_position_by_index(
                     dof_index, is_angular
                 )
@@ -475,32 +336,10 @@
             print(
                 f"[STATS] UDP Received: {self.udp_message_count} msg/sec | Executed: {self.executed_command_count} cmd/sec"
             )
-=======
-                pos = self._robot_controller.get_joint_position_by_index(dof_index, is_angular)
-                if pos is not None:
-                    data.append(f"{name}:{pos:.4f}")
-            if data:
-                self.udp.send(";".join(data), self.broadcast_target_host, self.broadcast_target_port)
-            else:
-                print("[WARN] No joint data to broadcast.")
-
-        if self.print_performance_stats and (start_time - self.last_time_check >= 1.0):
-            print(f"[STATS] UDP Received: {self.udp_message_count} msg/sec | Executed: {self.executed_command_count} cmd/sec")
->>>>>>> 59ac6f92
             self.udp_message_count = 0
             self.executed_command_count = 0
             self.last_time_check = start_time
 
-<<<<<<< HEAD
-        # Print DOF positions every 1 second
-        if self.print_positions and (start_time - self.last_position_print_time >= 1.0):
-            print("---------------------------------------")
-            for name, dof_index, is_angular in self.axis_dofs:
-                self._robot_controller.print_joint_position_by_index(
-                    dof_index, is_angular
-                )
-            self.last_position_print_time = start_time
-=======
         if self.print_positions and (start_time - self.last_position_print_time >= 1.0):
             print("-----------------------------------------------------------------")
             for name, dof_index, is_angular in self.axis_dofs:
@@ -526,7 +365,6 @@
                 pos = op.Get()
                 print(f"Box position for {box_path}: {pos}")
                 return
->>>>>>> 59ac6f92
 
         print(f"No translation op found for box at {box_path}")
 
@@ -544,8 +382,4 @@
     except KeyboardInterrupt:
         scenario.stop_broadcasting()
         scenario.udp.stop()
-<<<<<<< HEAD
         print("Exiting UDP scenario.")
-=======
-        print("Exiting UDP scenario.")
->>>>>>> 59ac6f92
