import time
import queue
import threading
import omni.usd
import numpy as np
import psutil
from omni.isaac.core import World
from ..global_variables import (
    AXIS1_JOINT_PATH,
    AXIS2_JOINT_PATH,
    AXIS3_JOINT_PATH,
    PICK_BOX_1,
)
from ..networking.udp_controller import UDPController
from omni.isaac.core.objects import DynamicCuboid


class UDPScenario:
    def __init__(self, robot_controller, enable_stats=False):
        self._robot_controller = robot_controller
        self._world = None
        self._did_run = False

        self.command_queue = queue.Queue()

        # Performance tracking
        self.enable_stats = enable_stats
        self.udp_message_count = 0
        self.executed_command_count = 0
        self.last_time_check = time.time()

        # Initialize the UDP server
        self.udp = UDPController()
        self.udp.callback = self._udp_callback

    def _udp_callback(self, message):
        """Receives UDP messages and stores them in a queue."""
        self.command_queue.put(message)
        self.udp_message_count += 1  #

    def reset(self):
        """Resets the scenario and stops the UDP server."""
        self._did_run = False
        self.udp.stop()
        if self._world is not None:
            self._world.reset()

    def start_udp_server(self, host="0.0.0.0", port=9999):
        """Starts the UDP server if the port is not already in use."""
        if self.port_in_use(port):
            print(f"Port {port} is already in use. Skipping new server.")
            return

        self.udp.host = host
        self.udp.port = port
        self.udp.start()

    def port_in_use(self, port):
        """Checks if the given port is already in use."""
        for conn in psutil.net_connections(kind="udp"):
            if conn.laddr.port == port:
                return True
        return False

    def parse_and_execute_command(self, message):
        self.executed_command_count += 1

        message = message.rstrip(":").strip().lower()
        parts = [p for p in message.split(":") if p != ""]
        print("DEBUG: Parsed parts:", parts, "length:", len(parts))
        
        if parts and parts[0] == "tp_robot":
            if len(parts) != 4:
                print(f"[ERROR] Invalid teleport command format: {message}. Expects: tp_robot:x:y:z")
                return
            try:
                x = float(parts[1])
                y = float(parts[2])
                z = float(parts[3])
            except ValueError:
                print(f"[ERROR] Teleport command must contain only numbers: {message}")
                return
            self._robot_controller.teleport_robot([x, y, z])
            print(f"Teleported robot to: {[x, y, z]}")
            return

        if message == "force_data":
            print("Read force sensor value")
            self._robot_controller.read_force_sensor_value()
            return

        if message == "close_gripper":
            print("Close gripper")
            self._robot_controller.close_gripper()
            return

        if message == "open_gripper":
            print("Open gripper")
            self._robot_controller.open_gripper()
            return

        if parts and parts[0].startswith("axis"):
            if len(parts) != 2:
                print("[ERROR] Invalid axis command format:", message, "Expected format: axisX:position")
                return
            try:
                axis_id = int(parts[0].replace("axis", ""))
                target_value = float(parts[1])
            except ValueError:
                print("[ERROR] Invalid axis id or target value:", message)
                return

            if axis_id == 1:
                self._robot_controller.set_angular_drive_target(AXIS1_JOINT_PATH, target_value)
                print(f"Set angular drive target for axis 1 to {target_value}")
            elif axis_id == 2:
                self._robot_controller.set_prismatic_joint_position(AXIS2_JOINT_PATH, target_value)
                print(f"Set prismatic joint position for axis 2 to {target_value}")
            elif axis_id == 3:
                self._robot_controller.set_prismatic_joint_position(AXIS3_JOINT_PATH, target_value)
                print(f"Set prismatic joint position for axis 3 to {target_value}")
            # elif axis_id == 4:
            #     self._robot_controller.set_angular_drive_target(AXIS4_JOINT_PATH, target_value)
            #     print(f"Set angular drive target for axis 4 to {target_value}")
            else:
                print("[ERROR] Axis id not recognized:", axis_id)
            return

        print("[ERROR] Command not recognized:", message)


    def random_color(self):
        return np.random.rand(3)

    def create_boxes(self, num_boxes: int):
        boxes = []
        start_x = 1.25
        x_inc = 0.3
        row_y = {0: -0.2, 1: 0.2}
        base_z = 0.3
        z_inc = 0.2

        for i in range(num_boxes):
            layer = i // 8
            index_in_layer = i % 8
            column = index_in_layer // 2
            row = index_in_layer % 2

            x = start_x + column * x_inc
            y = row_y[row]
            z = base_z + layer * z_inc

            prim_path = f"/World/Environment/box{i + 1}"
            box = DynamicCuboid(
                prim_path=prim_path,
                position=np.array((x, y, z)),
                scale=np.array((0.3, 0.4, 0.2)),
                color=self.random_color(),
            )
            boxes.append(box)
        return boxes

    def setup(self):
        self._world = World()
        self._world.reset()

<<<<<<< HEAD
        self.box1 = DynamicCuboid(
            prim_path=f"/World/cube",
            position=np.array((1.5, 0, 0.2)),
            scale=np.array((0.3, 0.3, 0.3)),
            color=np.array((0.1, 0.2, 0.9)),
            mass=14.0,
=======
        self.pallet = DynamicCuboid(
            prim_path=f"/World/Environment/pallet",
            position=np.array((1.7, 0, 0.1)),
            scale=np.array((1.2, 0.8, 0.144)),
            color=np.array((0.2, 0.08, 0.05)),
>>>>>>> e23db553
        )

        self.create_boxes(1)

        self.start_udp_server()

    def update(self, step: float = 0.1):
        """Runs in the Isaac Sim main thread and processes queued UDP commands."""
        start_time = time.time()

        while not self.command_queue.empty():
            message = self.command_queue.get()
            self.parse_and_execute_command(message)

        # Print performance stats every 1 second
        if self.enable_stats and (start_time - self.last_time_check >= 1.0):
            print(
                f"[STATS] UDP Received: {self.udp_message_count} msg/sec | Executed: {self.executed_command_count} cmd/sec"
            )
            self.udp_message_count = 0  # Reset counters
            self.executed_command_count = 0
            self.last_time_check = start_time  # Reset time tracking


if __name__ == "__main__":
    robot_controller = ...
    scenario = UDPScenario(robot_controller)
    scenario.setup()

    try:
        while True:
            scenario.update()
    except KeyboardInterrupt:
        print("Exiting UDP scenario.")<|MERGE_RESOLUTION|>--- conflicted
+++ resolved
@@ -164,20 +164,12 @@
         self._world = World()
         self._world.reset()
 
-<<<<<<< HEAD
-        self.box1 = DynamicCuboid(
-            prim_path=f"/World/cube",
-            position=np.array((1.5, 0, 0.2)),
-            scale=np.array((0.3, 0.3, 0.3)),
-            color=np.array((0.1, 0.2, 0.9)),
-            mass=14.0,
-=======
         self.pallet = DynamicCuboid(
             prim_path=f"/World/Environment/pallet",
             position=np.array((1.7, 0, 0.1)),
             scale=np.array((1.2, 0.8, 0.144)),
             color=np.array((0.2, 0.08, 0.05)),
->>>>>>> e23db553
+            mass=14.0,
         )
 
         self.create_boxes(1)
